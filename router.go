--- conflicted
+++ resolved
@@ -219,14 +219,8 @@
 	}).Info("acquisitionHandler")
 
 	vars := mux.Vars(r)
-<<<<<<< HEAD
 	acq, err := QueryAcquisition(app.db, vars["acq_id"])
 	if err != nil {
-=======
-	var acq Acquisition
-	if err := app.db.
-		Where("acquisition_time = ?", vars["acq_id"]).First(&acq).Error; err != nil {
->>>>>>> 37019745
 		return Error{
 			err: err,
 			msg: fmt.Sprintf("Unable to query the database for acquisition with ID %s",
@@ -234,7 +228,6 @@
 		}
 	}
 
-<<<<<<< HEAD
 	if r.Header.Get("Accept") == "application/json" {
 		data, err := json.Marshal(acq)
 		if err != nil {
@@ -247,42 +240,6 @@
 		return nil
 	}
 
-=======
-	if err := app.db.
-		Joins("JOIN acquisitions ON raw_data_files.acquisition_id = acquisitions.id").
-		Where("acquisitions.id = ?", acq.ID).
-		Find(&acq.RawFiles).Error; err != nil {
-		return Error{
-			err: err,
-			msg: fmt.Sprintf("Unable to query for raw files belonging to ID %s",
-				vars["acq_id"]),
-		}
-	}
-
-	if err := app.db.
-		Joins("JOIN acquisitions ON sum_data_files.acquisition_id = acquisitions.id").
-		Where("acquisitions.id = ?", acq.ID).
-		Find(&acq.SumFiles).Error; err != nil {
-		return Error{
-			err: err,
-			msg: fmt.Sprintf("Unable to query for science files belonging to ID %s",
-				vars["acq_id"]),
-		}
-	}
-
-	if r.Header.Get("Accept") == "application/json" {
-		data, err := json.Marshal(acq)
-		if err != nil {
-			return Error{err: err, msg: "Unable to encode the acquisition"}
-		}
-
-		w.Header().Set("Content-Type", "application/json")
-		w.Write(data)
-
-		return nil
-	}
-
->>>>>>> 37019745
 	return generateHTML(w, acq, "layout", "private.navbar", "acquisition")
 }
 
@@ -428,12 +385,8 @@
 		return Error{
 			err: err,
 			msg: fmt.Sprintf("Unable to query for acquisition with ID %s",
-<<<<<<< HEAD
 				vars["acq_id"]),
 		}
-=======
-				vars["acq_id"])}
->>>>>>> 37019745
 	}
 
 	fileName := getFileName(&acq)
@@ -450,12 +403,8 @@
 	if err != nil {
 		return Error{
 			err: err,
-<<<<<<< HEAD
 			msg: fmt.Sprintf("Unable to retrieve the FITS file %q",
 				fileName),
-=======
-			msg: fmt.Sprintf("Unable to retrieve the FITS file %q", acq.AsicHkFileName),
->>>>>>> 37019745
 		}
 	}
 	defer fitsfile.Close()
@@ -478,7 +427,6 @@
 	})
 }
 
-<<<<<<< HEAD
 func (app *App) internHkHandler(w http.ResponseWriter, r *http.Request) error {
 	return app.genericHkHandler(w, r, func(acq *Acquisition) string {
 		return acq.InternHkFileName
@@ -490,29 +438,6 @@
 		return acq.ExternHkFileName
 	})
 }
-=======
-	vars := mux.Vars(r)
-	var acq Acquisition
-	if err := app.db.
-		Where("acquisition_time = ?", vars["acq_id"]).
-		First(&acq).Error; err != nil {
-		return Error{
-			err: err,
-			msg: fmt.Sprintf("Unable to query for acquisition with ID %s",
-				vars["acq_id"]),
-		}
-	}
-
-	fitsfile, err := os.Open(acq.ExternHkFileName)
-	if err != nil {
-		return Error{
-			err: err,
-			msg: fmt.Sprintf("Unable to retrieve the FITS file %q",
-				acq.ExternHkFileName),
-		}
-	}
-	defer fitsfile.Close()
->>>>>>> 37019745
 
 func (app *App) mmrHkHandler(w http.ResponseWriter, r *http.Request) error {
 	return app.genericHkHandler(w, r, func(acq *Acquisition) string {
